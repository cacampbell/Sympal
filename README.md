###Sympal

A python3 API for basic administration tasks for Sympa mailing lists.

This package is NOT meant to replace the server side command line interface for
Sympa, but instead, is a management tool for users of an institutional Sympa
server. With this package, you will be able to manage list subscriptions and
bounces of your mailing lists with ease.

I mostly wrote this because the Sympa web interface is clunky -- being able to
script complex changes to lists saves me a lot of time.

    with Sympa("http://lists.server.domain/sympa") as sympa:
        sympa.log_in("email", "password")

        sympa.populate_all()  # Can populate all lists at once, but don't have to do so

        for name, mailing_list in sympa.lists.items():
            print("Name: {}".format(name))

            print("Subscribers:")  # All subscribed email addresses
            for email, subscriber in mailing_list.get_subscribers().items():
                print("{}".format(email))

            print("Bouncing:")  # Bouncing email addresses
            for email, subscriber in mailing_list.get_bouncing().items():
                print("{}".format(email))

            # Reset bouncing email addresses
            mailing_list.reset_bouncing()

            # Remove bouncing email addresses
            mailing_list.remove_bouncing()

            # Add example user
            mailing_list.add_subscriber("user@example.com", "Firstname Lastname")

            # Remove example user
            mailing_list.remove_subscriber("user@example.com")

            # Set the subscribers to the list of 3 example addresses
            mailing_list.set_subscribers(["example1@example.com",
                                   "example2@example.com",
                                   "example3@example.com"])
<<<<<<< HEAD


Alternatively, you can also create a Sympa object without a context manager:

    sympa = Sympa("http://lists.server.domain/sympa")
    sympa.log_in("email", "password")  # Log in
    ...
    subscribers = sympa.lists['list_name'].get_subscribers()  # Do things
    ...
    sympa.log_out()  # log out - normally called by __exit__
    sympa.close()  # close connection - normally called by __exit__
=======
            
            # Set subscribers to those contained in test_email_list.txt
            mailing_list.set_subscribers("test_email_list.txt")
>>>>>>> 2b160521
<|MERGE_RESOLUTION|>--- conflicted
+++ resolved
@@ -42,7 +42,9 @@
             mailing_list.set_subscribers(["example1@example.com",
                                    "example2@example.com",
                                    "example3@example.com"])
-<<<<<<< HEAD
+            
+            # Set subscribers to those contained in test_email_list.txt
+            mailing_list.set_subscribers("test_email_list.txt")
 
 
 Alternatively, you can also create a Sympa object without a context manager:
@@ -53,9 +55,4 @@
     subscribers = sympa.lists['list_name'].get_subscribers()  # Do things
     ...
     sympa.log_out()  # log out - normally called by __exit__
-    sympa.close()  # close connection - normally called by __exit__
-=======
-            
-            # Set subscribers to those contained in test_email_list.txt
-            mailing_list.set_subscribers("test_email_list.txt")
->>>>>>> 2b160521
+    sympa.close()  # close connection - normally called by __exit__